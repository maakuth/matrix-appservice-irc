--- conflicted
+++ resolved
@@ -32,11 +32,7 @@
 }
 
 /**
-<<<<<<< HEAD
- * Return the length of the queue.
-=======
  * Return the length of the queue, including the currently processed item.
->>>>>>> 5738507f
  * @return {Number} The length of the queue.
  */
 Queue.prototype.size = function() {
@@ -45,11 +41,7 @@
 
 /**
  * Return a promise which is resolved when this queue is free (0 items in queue).
-<<<<<<< HEAD
- * @return {Promise}
-=======
  * @return {Promise<Queue>} Resolves to the Queue itself.
->>>>>>> 5738507f
  */
 Queue.prototype.onceFree = function() {
     if (this.size() === 0) {
@@ -62,11 +54,7 @@
 
 Queue.prototype._fireOnceFree = function() {
     this._onceFreeDefers.forEach((d) => {
-<<<<<<< HEAD
-        d.resolve();
-=======
         d.resolve(this);
->>>>>>> 5738507f
     });
     this._onceFreeDefers = [];
 }
